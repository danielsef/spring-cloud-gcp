/*
 *  Copyright 2018 original author or authors.
 *
 *  Licensed under the Apache License, Version 2.0 (the "License");
 *  you may not use this file except in compliance with the License.
 *  You may obtain a copy of the License at
 *
 *       http://www.apache.org/licenses/LICENSE-2.0
 *
 *  Unless required by applicable law or agreed to in writing, software
 *  distributed under the License is distributed on an "AS IS" BASIS,
 *  WITHOUT WARRANTIES OR CONDITIONS OF ANY KIND, either express or implied.
 *  See the License for the specific language governing permissions and
 *  limitations under the License.
 */

package org.springframework.cloud.gcp.data.spanner.core;

import java.util.Arrays;
import java.util.HashSet;
import java.util.List;
import java.util.Optional;
import java.util.Set;
import java.util.function.BiFunction;
import java.util.function.Function;

import javax.annotation.Nullable;

import com.google.cloud.Timestamp;
import com.google.cloud.spanner.DatabaseClient;
import com.google.cloud.spanner.Key;
import com.google.cloud.spanner.KeySet;
import com.google.cloud.spanner.Mutation;
import com.google.cloud.spanner.ReadContext;
import com.google.cloud.spanner.ReadOnlyTransaction;
import com.google.cloud.spanner.ResultSet;
import com.google.cloud.spanner.Statement;
import com.google.cloud.spanner.TimestampBound;
import com.google.cloud.spanner.TransactionContext;
import com.google.cloud.spanner.TransactionRunner.TransactionCallable;
import com.google.common.annotations.VisibleForTesting;

import org.springframework.cloud.gcp.data.spanner.core.convert.SpannerConverter;
import org.springframework.cloud.gcp.data.spanner.core.mapping.SpannerMappingContext;
import org.springframework.cloud.gcp.data.spanner.core.mapping.SpannerPersistentEntity;
import org.springframework.cloud.gcp.data.spanner.repository.query.SpannerStatementQueryExecutor;
import org.springframework.data.domain.Page;
import org.springframework.data.domain.PageImpl;
import org.springframework.data.domain.Pageable;
import org.springframework.data.domain.Sort;
import org.springframework.util.Assert;

/**
 * @author Ray Tsang
 * @author Chengyuan Zhao
 */
public class SpannerTemplate implements SpannerOperations {

	private final DatabaseClient databaseClient;

	private final SpannerMappingContext mappingContext;

	private final SpannerConverter spannerConverter;

	private final SpannerMutationFactory mutationFactory;

	public SpannerTemplate(DatabaseClient databaseClient,
			SpannerMappingContext mappingContext, SpannerConverter spannerConverter,
			SpannerMutationFactory spannerMutationFactory) {
		Assert.notNull(databaseClient,
				"A valid database client for Spanner is required.");
		Assert.notNull(mappingContext,
				"A valid mapping context for Spanner is required.");
		Assert.notNull(spannerConverter,
				"A valid results mapper for Spanner is required.");
		Assert.notNull(spannerMutationFactory,
				"A valid Spanner mutation factory is required.");
		this.databaseClient = databaseClient;
		this.mappingContext = mappingContext;
		this.spannerConverter = spannerConverter;
		this.mutationFactory = spannerMutationFactory;
	}

	protected ReadContext getReadContext() {
		return this.databaseClient.singleUse();
	}

	protected ReadContext getReadContext(Timestamp timestamp) {
		return this.databaseClient.singleUse(TimestampBound.ofReadTimestamp(timestamp));
	}

	public SpannerMappingContext getMappingContext() {
		return this.mappingContext;
	}

<<<<<<< HEAD
	public SpannerSqlTemplate getSpannerSqlTemplate() {
		return new SpannerSqlTemplate() {
			@Override
			protected ResultSet executeRead(String tableName, KeySet keys,
					Iterable<String> columns, SpannerReadOptions options) {
				return SpannerTemplate.this.executeRead(tableName, keys, columns,
						options);
			}

			@Override
			protected ResultSet executeQuery(Statement statement,
					SpannerQueryOptions options) {
				return SpannerTemplate.this.executeQuery(statement, options);
			}
		};
=======
	public SpannerConverter getSpannerConverter() {
		return this.spannerConverter;
>>>>>>> dced03a8
	}

	@Override
	public <T> T read(Class<T> entityClass, Key key) {
		return read(entityClass, key, null);
	}

	@Override
	public <T> T read(Class<T> entityClass, Key key, SpannerReadOptions options) {
		List<T> items = read(entityClass, KeySet.singleKey(key), options);
		return items.isEmpty() ? null : items.get(0);
	}

	@Override
	public <T> List<T> read(Class<T> entityClass, KeySet keys) {
		return read(entityClass, keys, null);
	}

	@Override
	public <T> List<T> read(Class<T> entityClass, KeySet keys,
			SpannerReadOptions options) {
		SpannerPersistentEntity<?> persistentEntity = this.mappingContext
				.getPersistentEntity(entityClass);
		return this.spannerConverter.mapToList(executeRead(persistentEntity.tableName(),
				keys, persistentEntity.columns(), options), entityClass);
	}

	@Override
	public <T> List<T> query(Class<T> entityClass, Statement statement,
			SpannerQueryOptions options) {
		return this.spannerConverter.mapToList(executeQuery(statement, options),
				entityClass);
	}

	@Override
	public <T> List<T> query(Class<T> entityClass, Statement statement) {
		return query(entityClass, statement, null);
	}

	@Override
	public <T> List<T> readAll(Class<T> entityClass, SpannerReadOptions options) {
		return read(entityClass, KeySet.all(), options);
	}

	@Override
	public <T> List<T> readAll(Class<T> entityClass) {
		return readAll(entityClass, (SpannerReadOptions) null);
	}

	@Override
	public <T> List<T> queryAll(Class<T> entityClass, Sort sort) {
		return queryAll(entityClass, sort, null);
	}

	@Override
	public <T> List<T> queryAll(Class<T> entityClass, Sort sort,
			SpannerQueryOptions options) {
		Assert.notNull(sort, "sort must not be null!");

		StringBuilder stringBuilder = new StringBuilder();
		SpannerPersistentEntity<?> persistentEntity = this.mappingContext
				.getPersistentEntity(entityClass);
		stringBuilder.append("SELECT * FROM " + persistentEntity.tableName() + " ");
		SpannerStatementQueryExecutor.buildOrderBy(persistentEntity, stringBuilder, sort);
		if (options != null) {
			if (options.hasLimit()) {
				stringBuilder.append(" LIMIT " + options.getLimit());
			}
			if (options.hasLimit()) {
				stringBuilder.append(" OFFSET " + options.getOffset());
			}
		}
		stringBuilder.append(";");
		return query(entityClass, Statement.of(stringBuilder.toString()), options);
	}

	@Override
	public <T> Page<T> queryAll(Class<T> entityClass, Pageable pageable,
			SpannerQueryOptions options) {
		Assert.notNull(pageable, "Pageable must not be null!");

		Long count = count(entityClass);
		List<T> list = queryAll(entityClass, pageable.getSort(), options);
		return new PageImpl(list, pageable, count);
	}

	@Override
	public <T> Page<T> queryAll(Class<T> entityClass, Pageable pageable) {
		return queryAll(entityClass, pageable, new SpannerQueryOptions()
				.setOffset(pageable.getOffset()).setLimit(pageable.getPageSize()));
	}

	@Override
	public void insert(Object object) {
		applyMutationUsingEntity(this.mutationFactory::insert, object);
	}

	@Override
	public void update(Object object) {
		applyMutationTwoArgs(this.mutationFactory::update, object, null);
	}

	@Override
	public void update(Object object, String... includeColumns) {
		applyMutationTwoArgs(this.mutationFactory::update, object,
				includeColumns.length == 0 ? null
						: Optional.of(new HashSet<>(Arrays.asList(includeColumns))));
	}

	@Override
	public void update(Object object, Optional<Set<String>> includeColumns) {
		applyMutationTwoArgs(this.mutationFactory::update, object, includeColumns);
	}

	@Override
	public void upsert(Object object) {
		applyMutationTwoArgs(this.mutationFactory::upsert, object, null);
	}

	@Override
	public void upsert(Object object, String... includeColumns) {
		applyMutationTwoArgs(this.mutationFactory::upsert, object,
				includeColumns.length == 0 ? null
						: Optional.of(new HashSet<>(Arrays.asList(includeColumns))));
	}

	@Override
	public void upsert(Object object, Optional<Set<String>> includeColumns) {
		applyMutationTwoArgs(this.mutationFactory::upsert, object, includeColumns);
	}

	@Override
	public void delete(Object entity) {
		applyMutationUsingEntity(this.mutationFactory::delete, entity);
	}

	@Override
	public void delete(Class entityClass, Key key) {
		applyMutationTwoArgs(this.mutationFactory::delete, entityClass, key);
	}

	@Override
	public <T> void delete(Class<T> entityClass, Iterable<? extends T> entities) {
		applyMutationTwoArgs(this.mutationFactory::delete, entityClass, entities);
	}

	@Override
	public void delete(Class entityClass, KeySet keys) {
		applyMutationTwoArgs(this.mutationFactory::delete, entityClass, keys);
	}

	@Override
	public long count(Class entityClass) {
		SpannerPersistentEntity<?> persistentEntity = this.mappingContext
				.getPersistentEntity(entityClass);
		Statement statement = Statement.of(String.format(
				"select count(*) from %s", persistentEntity.tableName()));
		try (ResultSet resultSet = executeQuery(statement, null)) {
			resultSet.next();
			return resultSet.getLong(0);
		}
	}

	@Override
	public <T> T performReadWriteTransaction(Function<SpannerOperations, T> operations) {
		return this.databaseClient.readWriteTransaction()
				.run(new TransactionCallable<T>() {
					@Nullable
					@Override
					public T run(TransactionContext transaction) throws Exception {
						ReadWriteTransactionSpannerTemplate transactionSpannerTemplate =
								new ReadWriteTransactionSpannerTemplate(
								SpannerTemplate.this.databaseClient,
								SpannerTemplate.this.mappingContext,
								SpannerTemplate.this.spannerConverter,
								SpannerTemplate.this.mutationFactory, transaction);
						return operations.apply(transactionSpannerTemplate);
					}
				});
	}

	@Override
	public <T> T performReadOnlyTransaction(Function<SpannerOperations, T> operations,
			SpannerReadOptions readOptions) {
		try (ReadOnlyTransaction readOnlyTransaction = readOptions.hasTimestamp()
				? this.databaseClient.readOnlyTransaction(
						TimestampBound.ofReadTimestamp(readOptions.getTimestamp()))
				: this.databaseClient.readOnlyTransaction()) {
			return operations.apply(new ReadOnlyTransactionSpannerTemplate(
					SpannerTemplate.this.databaseClient,
					SpannerTemplate.this.mappingContext,
					SpannerTemplate.this.spannerConverter,
					SpannerTemplate.this.mutationFactory, readOnlyTransaction));
		}
	}

	@VisibleForTesting
	ResultSet executeRead(String tableName, KeySet keys, Iterable<String> columns,
			SpannerReadOptions options) {
		if (options == null) {
			return getReadContext().read(tableName, keys, columns);
		}
		else {
			ReadContext readContext = (options.hasTimestamp()
					? getReadContext(options.getTimestamp())
					: getReadContext());
			if (options.hasIndex()) {
				return readContext.readUsingIndex(tableName, options.getIndex(), keys,
						columns, options.getReadOptions());
			}
			return readContext.read(tableName, keys, columns,
					options.getReadOptions());
		}
	}

	@VisibleForTesting
	ResultSet executeQuery(Statement statement, SpannerQueryOptions options) {
		if (options == null) {
			return getReadContext().executeQuery(statement);
		}
		else {
			return (options.hasTimestamp() ? getReadContext(options.getTimestamp())
					: getReadContext()).executeQuery(statement,
							options.getQueryOptions());
		}
	}

	protected <T, U> void applyMutationTwoArgs(BiFunction<T, U, Mutation> function,
			T arg1,
			U arg2) {
		this.databaseClient.write(Arrays.asList(function.apply(arg1, arg2)));
	}

	private <T> void applyMutationUsingEntity(Function<T, Mutation> function, T arg) {
		applyMutationTwoArgs((T t, Object unused) -> function.apply(t), arg, null);
	}
}<|MERGE_RESOLUTION|>--- conflicted
+++ resolved
@@ -93,7 +93,6 @@
 		return this.mappingContext;
 	}
 
-<<<<<<< HEAD
 	public SpannerSqlTemplate getSpannerSqlTemplate() {
 		return new SpannerSqlTemplate() {
 			@Override
@@ -109,10 +108,10 @@
 				return SpannerTemplate.this.executeQuery(statement, options);
 			}
 		};
-=======
+	}
+
 	public SpannerConverter getSpannerConverter() {
 		return this.spannerConverter;
->>>>>>> dced03a8
 	}
 
 	@Override
