/*
 *  Copyright 2018 original author or authors.
 *
 *  Licensed under the Apache License, Version 2.0 (the "License");
 *  you may not use this file except in compliance with the License.
 *  You may obtain a copy of the License at
 *
 *       http://www.apache.org/licenses/LICENSE-2.0
 *
 *  Unless required by applicable law or agreed to in writing, software
 *  distributed under the License is distributed on an "AS IS" BASIS,
 *  WITHOUT WARRANTIES OR CONDITIONS OF ANY KIND, either express or implied.
 *  See the License for the specific language governing permissions and
 *  limitations under the License.
 */

package org.springframework.cloud.gcp.data.spanner.test;

import java.util.List;

import org.junit.After;
import org.junit.Before;
import org.junit.BeforeClass;

import org.springframework.beans.factory.annotation.Autowired;
import org.springframework.beans.factory.config.ConfigurableListableBeanFactory;
import org.springframework.beans.factory.support.DefaultListableBeanFactory;
import org.springframework.cloud.gcp.data.spanner.core.SpannerOperations;
import org.springframework.cloud.gcp.data.spanner.core.admin.SpannerDatabaseAdminTemplate;
import org.springframework.cloud.gcp.data.spanner.core.admin.SpannerSchemaUtils;
import org.springframework.cloud.gcp.data.spanner.test.domain.Trade;
import org.springframework.context.ApplicationContext;
import org.springframework.context.ConfigurableApplicationContext;
import org.springframework.test.context.ContextConfiguration;

import static org.hamcrest.Matchers.is;
import static org.junit.Assume.assumeThat;

/**
 * This class provides the foundation for the integration test framework for Spanner. Its
 * responsibilities:
 * <ul>
 * <li>initializes the Spring application context</li>
 * <li>sets up the database schema</li>
 * <li>manages table suffix generation so that parallel test cases don't collide</li>
 * </ul>
 * <p>
 * Prerequisites for running integration tests:
 *
 * For Spanner integration tests, you will need to have an instance predefined, everything
 * else is generated. The instance by default is "integration-instance", which can be
 * overriden in <code>src/test/resources/application-test.properties</code>, the property:
 * <code>test.integration.spanner.instance</code>
 * </p>
 * <p>
 * Within the <code>integration-instance</code> instance, the tests rely on a single
 * database for tests, <code>integration-db</code>. This is automatically created, if
 * doesn't exist. The tables are generated to have a unique suffix, which is updated on
 * the entity annotations as well dynamically to avoid collisions of multiple parallel
 * tests running against the same instance.
 * </p>
 *
 * @author Balint Pato
 * @author Chengyuan Zhao
 */
@ContextConfiguration(classes = { IntegrationTestConfiguration.class })
public abstract class AbstractSpannerIntegrationTest {

	private static final String TABLE_NAME_SUFFIX_BEAN_NAME = "tableNameSuffix";

	@Autowired
	protected SpannerOperations spannerOperations;

	@Autowired
<<<<<<< HEAD
	protected SpannerDatabaseAdminTemplate spannerDatabaseAdminTemplate;

	@Autowired
=======
>>>>>>> c64fbdad
	protected ApplicationContext applicationContext;

	@Autowired
	SpannerDatabaseAdminTemplate spannerDatabaseAdminTemplate;

	@Autowired
	SpannerSchemaUtils spannerSchemaUtils;

	protected String tableNameSuffix;

	private boolean setupFailed;

	@BeforeClass
	public static void checkToRun() {
		assumeThat(
				"Spanner integration tests are disabled. Please use '-Dit.spanner=true' "
						+ "to enable them. ",
				System.getProperty("it.spanner"), is("true"));
	}

	@Before
	public void setup() {
		try {
			createDatabaseWithSchema();
		}
		catch (Exception e) {
			this.setupFailed = true;
			throw e;
		}
	}

	protected void createDatabaseWithSchema() {
		this.tableNameSuffix = String.valueOf(System.currentTimeMillis());
		ConfigurableListableBeanFactory beanFactory =
				((ConfigurableApplicationContext) this.applicationContext).getBeanFactory();
		beanFactory.registerSingleton("tableNameSuffix", this.tableNameSuffix);

		if (!this.spannerDatabaseAdminTemplate.databaseExists()) {
			System.out.println(
					this.getClass() + " - Integration database created with schema: " + createSchemaStatements());
		}
		else {
<<<<<<< HEAD
			System.out.println(this.getClass() + " - schema created: " + createSchemaStatements());
=======
			System.out.println(
					this.getClass() + " - schema created: " + createSchemaStatements());
>>>>>>> c64fbdad
		}
		this.spannerDatabaseAdminTemplate.executeDdlStrings(createSchemaStatements(),
				true);
	}

	protected List<String> createSchemaStatements() {
<<<<<<< HEAD
		return this.mappingSchemaGenerator
				.getCreateTableDDLStringsForHierarchy(Trade.class);
=======
		return Arrays
				.asList(this.spannerSchemaUtils.getCreateTableDDLString(Trade.class));
	}

	protected Iterable<String> dropSchemaStatements() {
		return Arrays
				.asList(this.spannerSchemaUtils.getDropTableDDLString(Trade.class));
>>>>>>> c64fbdad
	}

	@After
	public void clean() {
		try {
			// this is to reduce duplicated errors reported by surefire plugin
			if (this.setupFailed) {
				return;
			}
<<<<<<< HEAD
			this.spannerDatabaseAdminTemplate
					.executeDdlStrings(
							this.mappingSchemaGenerator
									.getDropTableDDLStringsForHierarchy(Trade.class),
=======
			this.spannerDatabaseAdminTemplate.executeDdlStrings(dropSchemaStatements(),
>>>>>>> c64fbdad
					false);
			System.out.println("Integration database cleaned up!");
		}
		finally {
			// we need to remove the extra bean created even if there is a failure at
			// startup
			DefaultListableBeanFactory beanFactory = (DefaultListableBeanFactory) this.applicationContext
					.getAutowireCapableBeanFactory();
			beanFactory.destroySingleton(TABLE_NAME_SUFFIX_BEAN_NAME);
		}
	}
}<|MERGE_RESOLUTION|>--- conflicted
+++ resolved
@@ -72,12 +72,9 @@
 	protected SpannerOperations spannerOperations;
 
 	@Autowired
-<<<<<<< HEAD
 	protected SpannerDatabaseAdminTemplate spannerDatabaseAdminTemplate;
 
 	@Autowired
-=======
->>>>>>> c64fbdad
 	protected ApplicationContext applicationContext;
 
 	@Autowired
@@ -120,30 +117,15 @@
 					this.getClass() + " - Integration database created with schema: " + createSchemaStatements());
 		}
 		else {
-<<<<<<< HEAD
 			System.out.println(this.getClass() + " - schema created: " + createSchemaStatements());
-=======
-			System.out.println(
-					this.getClass() + " - schema created: " + createSchemaStatements());
->>>>>>> c64fbdad
 		}
 		this.spannerDatabaseAdminTemplate.executeDdlStrings(createSchemaStatements(),
 				true);
 	}
 
 	protected List<String> createSchemaStatements() {
-<<<<<<< HEAD
 		return this.mappingSchemaGenerator
 				.getCreateTableDDLStringsForHierarchy(Trade.class);
-=======
-		return Arrays
-				.asList(this.spannerSchemaUtils.getCreateTableDDLString(Trade.class));
-	}
-
-	protected Iterable<String> dropSchemaStatements() {
-		return Arrays
-				.asList(this.spannerSchemaUtils.getDropTableDDLString(Trade.class));
->>>>>>> c64fbdad
 	}
 
 	@After
@@ -153,14 +135,10 @@
 			if (this.setupFailed) {
 				return;
 			}
-<<<<<<< HEAD
 			this.spannerDatabaseAdminTemplate
 					.executeDdlStrings(
 							this.mappingSchemaGenerator
 									.getDropTableDDLStringsForHierarchy(Trade.class),
-=======
-			this.spannerDatabaseAdminTemplate.executeDdlStrings(dropSchemaStatements(),
->>>>>>> c64fbdad
 					false);
 			System.out.println("Integration database cleaned up!");
 		}
