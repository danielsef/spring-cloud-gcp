--- conflicted
+++ resolved
@@ -25,15 +25,12 @@
 import org.springframework.beans.factory.annotation.Autowired;
 import org.springframework.beans.factory.config.ConfigurableListableBeanFactory;
 import org.springframework.beans.factory.support.DefaultListableBeanFactory;
-<<<<<<< HEAD
+import org.springframework.cloud.gcp.data.spanner.core.admin.SpannerDatabaseAdminTemplate;
+import org.springframework.cloud.gcp.data.spanner.core.mapping.SpannerPersistentEntity;
+import org.springframework.cloud.gcp.data.spanner.core.mapping.SpannerPersistentEntityImpl;
 import org.springframework.boot.test.context.SpringBootTest;
 import org.springframework.cloud.gcp.data.spanner.core.SpannerOperations;
 import org.springframework.cloud.gcp.data.spanner.core.admin.SpannerSchemaUtils;
-=======
-import org.springframework.cloud.gcp.data.spanner.core.admin.SpannerDatabaseAdminTemplate;
-import org.springframework.cloud.gcp.data.spanner.core.mapping.SpannerPersistentEntity;
-import org.springframework.cloud.gcp.data.spanner.core.mapping.SpannerPersistentEntityImpl;
->>>>>>> 4c4584c6
 import org.springframework.cloud.gcp.data.spanner.test.domain.Trade;
 import org.springframework.context.ApplicationContext;
 import org.springframework.context.ConfigurableApplicationContext;
@@ -68,23 +65,16 @@
  * @author Balint Pato
  * @author Chengyuan Zhao
  */
-@SpringBootTest(classes = { IntegrationTestConfiguration.class })
+@ContextConfiguration(classes = { IntegrationTestConfiguration.class })
 public abstract class AbstractSpannerIntegrationTest {
 
 	private static final String TABLE_NAME_SUFFIX_BEAN_NAME = "tableNameSuffix";
 
 	@Autowired
-<<<<<<< HEAD
 	protected SpannerOperations spannerOperations;
 
 	@Autowired
-	protected DatabaseAdminClient databaseAdminClient;
-
-	@Autowired
-	protected DatabaseId databaseId;
-=======
 	SpannerDatabaseAdminTemplate spannerDatabaseAdminTemplate;
->>>>>>> 4c4584c6
 
 	@Autowired
 	protected ApplicationContext applicationContext;
@@ -121,32 +111,15 @@
 				.getBeanFactory();
 		beanFactory.registerSingleton("tableNameSuffix", this.tableNameSuffix);
 
-<<<<<<< HEAD
-		if (!hasDatabaseDefined(instanceId, database)) {
-			this.databaseAdminClient
-					.createDatabase(instanceId, database, createSchemaStatements())
-					.waitFor();
-=======
 		if (!this.spannerDatabaseAdminTemplate.databaseExists()) {
->>>>>>> 4c4584c6
 			System.out.println(
-					this.getClass() + " - Integration database created with schema: "
-							+ createSchemaStatements());
+					this.getClass() + " - Integration database created with schema: " + createSchemaStatements());
 		}
 		else {
-<<<<<<< HEAD
-			this.databaseAdminClient.updateDatabaseDdl(instanceId, database,
-					createSchemaStatements(), null).waitFor();
-			System.out.println(
-					this.getClass() + " - schema created: " + createSchemaStatements());
-		}
-=======
 			System.out.println(this.getClass() + " - schema created: " + createSchemaStatements());
 		}
 		this.spannerDatabaseAdminTemplate.executeDDLStrings(createSchemaStatements(),
 				true);
-	}
->>>>>>> 4c4584c6
 
 		System.out.println("Database DDL: ");
 		this.databaseAdminClient
@@ -167,21 +140,9 @@
 			if (this.setupFailed) {
 				return;
 			}
-<<<<<<< HEAD
-			String instanceId = this.databaseId.getInstanceId().getInstance();
-			String database = this.databaseId.getDatabase();
-			if (hasDatabaseDefined(instanceId, database)) {
-				this.databaseAdminClient.updateDatabaseDdl(instanceId, database,
-						this.mappingSchemaGenerator
-								.getDropTableDDLStringsForHierarchy(Trade.class),
-						null).waitFor();
-				System.out.println("Integration database cleaned up!");
-			}
-=======
 			this.spannerDatabaseAdminTemplate.executeDDLStrings(dropSchemaStatements(),
 					false);
 			System.out.println("Integration database cleaned up!");
->>>>>>> 4c4584c6
 		}
 		finally {
 			// we need to remove the extra bean created even if there is a failure at
@@ -191,14 +152,4 @@
 			beanFactory.destroySingleton(TABLE_NAME_SUFFIX_BEAN_NAME);
 		}
 	}
-<<<<<<< HEAD
-
-	private boolean hasDatabaseDefined(String instanceId, String database) {
-		Stream<String> databaseNames = StreamSupport.stream(this.databaseAdminClient
-				.listDatabases(instanceId).getValues().spliterator(), false)
-				.map(d -> d.getId().getDatabase());
-		return databaseNames.anyMatch(database::equals);
-	}
-=======
->>>>>>> 4c4584c6
 }