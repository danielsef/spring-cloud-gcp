/*
 *  Copyright 2018 original author or authors.
 *
 *  Licensed under the Apache License, Version 2.0 (the "License");
 *  you may not use this file except in compliance with the License.
 *  You may obtain a copy of the License at
 *
 *       http://www.apache.org/licenses/LICENSE-2.0
 *
 *  Unless required by applicable law or agreed to in writing, software
 *  distributed under the License is distributed on an "AS IS" BASIS,
 *  WITHOUT WARRANTIES OR CONDITIONS OF ANY KIND, either express or implied.
 *  See the License for the specific language governing permissions and
 *  limitations under the License.
 */

package org.springframework.cloud.gcp.data.spanner.core;

import java.time.Instant;
import java.util.ArrayList;
import java.util.Arrays;
import java.util.HashSet;
import java.util.List;

import com.google.cloud.ByteArray;
import com.google.cloud.Date;
import com.google.cloud.Timestamp;
import com.google.cloud.spanner.Mutation;
import com.google.cloud.spanner.Mutation.WriteBuilder;
import com.google.cloud.spanner.ResultSet;
import com.google.cloud.spanner.Struct;
import com.google.cloud.spanner.Type;
import com.google.cloud.spanner.Value;
import com.google.cloud.spanner.ValueBinder;
import com.google.common.collect.ImmutableList;
import org.junit.Before;
import org.junit.Test;

import org.springframework.cloud.gcp.data.spanner.core.convert.MappingSpannerConverter;
import org.springframework.cloud.gcp.data.spanner.core.convert.SpannerConverter;
import org.springframework.cloud.gcp.data.spanner.core.mapping.Column;
import org.springframework.cloud.gcp.data.spanner.core.mapping.ColumnInnerType;
import org.springframework.cloud.gcp.data.spanner.core.mapping.PrimaryKey;
import org.springframework.cloud.gcp.data.spanner.core.mapping.SpannerDataException;
import org.springframework.cloud.gcp.data.spanner.core.mapping.SpannerMappingContext;
import org.springframework.cloud.gcp.data.spanner.core.mapping.Table;
import org.springframework.core.convert.ConversionFailedException;

import static org.hamcrest.Matchers.containsInAnyOrder;
import static org.junit.Assert.assertEquals;
import static org.junit.Assert.assertNull;
import static org.junit.Assert.assertThat;
import static org.mockito.ArgumentMatchers.any;
import static org.mockito.ArgumentMatchers.anyDouble;
import static org.mockito.ArgumentMatchers.anyLong;
import static org.mockito.ArgumentMatchers.anyString;
import static org.mockito.ArgumentMatchers.eq;
import static org.mockito.Mockito.mock;
import static org.mockito.Mockito.times;
import static org.mockito.Mockito.verify;
import static org.mockito.Mockito.verifyZeroInteractions;
import static org.mockito.Mockito.when;

/**
 * @author Chengyuan Zhao
 */
public class SpannerObjectMapperImplTests {

	private SpannerConverter objectMapper;

	@Before
	public void setUp() {
		this.objectMapper = new MappingSpannerConverter(new SpannerMappingContext());
	}

	@Test
	public void writeTest() throws ClassNotFoundException {
		TestEntity t = new TestEntity();
		t.id = "key1";
		t.stringField = "string";
		t.booleanField = true;
		t.intField = 123;
		t.longField = 3L;
		t.doubleField = 3.33;
		t.doubleArray = new double[] { 3.33, 3.33, 3.33 };
		t.doubleList = new ArrayList<>();
		t.doubleList.add(3.33);
		t.stringList = new ArrayList<>();
		t.stringList.add("stringstringstring");
		t.dateField = Date.fromYearMonthDay(2018, 11, 22);
		t.timestampField = Timestamp.ofTimeMicroseconds(333);
		t.bytes = ByteArray.copyFrom("333");
		t.booleanList = new ArrayList<>();
		t.booleanList.add(t.booleanField);
		t.longList = new ArrayList<>();
		t.longList.add(t.longField);
		t.dateList = new ArrayList<>();
		t.dateList.add(t.dateField);
		t.timestampList = new ArrayList<>();
		t.timestampList.add(t.timestampField);
		t.bytesList = new ArrayList<>();
		t.bytesList.add(t.bytes);

		Instant i1 = Instant.ofEpochSecond(111);
		Instant i2 = Instant.ofEpochSecond(222);
		Instant i3 = Instant.ofEpochSecond(333);
		t.momentsInTime = new ArrayList<>();
		t.momentsInTime.add(i1);
		t.momentsInTime.add(i2);
		t.momentsInTime.add(i3);

		Timestamp t1 = Timestamp.ofTimeSecondsAndNanos(111, 0);
		Timestamp t2 = Timestamp.ofTimeSecondsAndNanos(222, 0);
		Timestamp t3 = Timestamp.ofTimeSecondsAndNanos(333, 0);
		List<Timestamp> timestamps = new ArrayList<>();
		timestamps.add(t1);
		timestamps.add(t2);
		timestamps.add(t3);

		WriteBuilder writeBuilder = mock(WriteBuilder.class);

		ValueBinder<WriteBuilder> idBinder = mock(ValueBinder.class);
		when(idBinder.to(anyString())).thenReturn(null);
		when(writeBuilder.set(eq("id"))).thenReturn(idBinder);

		ValueBinder<WriteBuilder> stringFieldBinder = mock(ValueBinder.class);
		when(stringFieldBinder.to(anyString())).thenReturn(null);
		when(writeBuilder.set(eq("custom_col"))).thenReturn(stringFieldBinder);

		ValueBinder<WriteBuilder> booleanFieldBinder = mock(ValueBinder.class);
		when(booleanFieldBinder.to((Boolean) any())).thenReturn(null);
		when(writeBuilder.set(eq("booleanField"))).thenReturn(booleanFieldBinder);

		ValueBinder<WriteBuilder> intFieldBinder = mock(ValueBinder.class);
		when(intFieldBinder.to(anyLong())).thenReturn(null);
		when(writeBuilder.set(eq("intField"))).thenReturn(intFieldBinder);

		ValueBinder<WriteBuilder> longFieldBinder = mock(ValueBinder.class);
		when(longFieldBinder.to(anyLong())).thenReturn(null);
		when(writeBuilder.set(eq("longField"))).thenReturn(longFieldBinder);

		ValueBinder<WriteBuilder> doubleFieldBinder = mock(ValueBinder.class);
		when(doubleFieldBinder.to(anyDouble())).thenReturn(null);
		when(writeBuilder.set(eq("doubleField"))).thenReturn(doubleFieldBinder);

		ValueBinder<WriteBuilder> doubleArrayFieldBinder = mock(ValueBinder.class);
		when(doubleArrayFieldBinder.toFloat64Array((double[]) any())).thenReturn(null);
		when(writeBuilder.set(eq("doubleArray"))).thenReturn(doubleArrayFieldBinder);

		ValueBinder<WriteBuilder> doubleListFieldBinder = mock(ValueBinder.class);
		when(doubleListFieldBinder.toFloat64Array((Iterable<Double>) any()))
				.thenReturn(null);
		when(writeBuilder.set(eq("doubleList"))).thenReturn(doubleListFieldBinder);

		ValueBinder<WriteBuilder> stringListFieldBinder = mock(ValueBinder.class);
		when(stringListFieldBinder.toStringArray(any())).thenReturn(null);
		when(writeBuilder.set(eq("stringList"))).thenReturn(stringListFieldBinder);

		ValueBinder<WriteBuilder> booleanListFieldBinder = mock(ValueBinder.class);
		when(booleanListFieldBinder.toBoolArray((Iterable<Boolean>) any()))
				.thenReturn(null);
		when(writeBuilder.set(eq("booleanList"))).thenReturn(booleanListFieldBinder);

		ValueBinder<WriteBuilder> longListFieldBinder = mock(ValueBinder.class);
		when(longListFieldBinder.toInt64Array((Iterable<Long>) any())).thenReturn(null);
		when(writeBuilder.set(eq("longList"))).thenReturn(longListFieldBinder);

		ValueBinder<WriteBuilder> timestampListFieldBinder = mock(ValueBinder.class);
		when(timestampListFieldBinder.toTimestampArray(any())).thenReturn(null);
		when(writeBuilder.set(eq("timestampList"))).thenReturn(timestampListFieldBinder);

		ValueBinder<WriteBuilder> dateListFieldBinder = mock(ValueBinder.class);
		when(dateListFieldBinder.toDateArray(any())).thenReturn(null);
		when(writeBuilder.set(eq("dateList"))).thenReturn(dateListFieldBinder);

		ValueBinder<WriteBuilder> instantListFieldBinder = mock(ValueBinder.class);
		when(instantListFieldBinder.toTimestampArray(any())).thenReturn(null);
		when(writeBuilder.set(eq("momentsInTime"))).thenReturn(instantListFieldBinder);

		ValueBinder<WriteBuilder> bytesListFieldBinder = mock(ValueBinder.class);
		when(bytesListFieldBinder.toDateArray(any())).thenReturn(null);
		when(writeBuilder.set(eq("bytesList"))).thenReturn(bytesListFieldBinder);

		ValueBinder<WriteBuilder> dateFieldBinder = mock(ValueBinder.class);
		when(dateFieldBinder.to((Date) any())).thenReturn(null);
		when(writeBuilder.set(eq("dateField"))).thenReturn(dateFieldBinder);

		ValueBinder<WriteBuilder> timestampFieldBinder = mock(ValueBinder.class);
		when(timestampFieldBinder.to((Timestamp) any())).thenReturn(null);
		when(writeBuilder.set(eq("timestampField"))).thenReturn(timestampFieldBinder);

		ValueBinder<WriteBuilder> bytesFieldBinder = mock(ValueBinder.class);
		when(bytesFieldBinder.to((ByteArray) any())).thenReturn(null);
		when(writeBuilder.set(eq("bytes"))).thenReturn(bytesFieldBinder);

		this.objectMapper.write(t, writeBuilder);

		verify(idBinder, times(1)).to(eq(t.id));
		verify(stringFieldBinder, times(1)).to(eq(t.stringField));
		verify(booleanFieldBinder, times(1)).to(eq(Boolean.valueOf(t.booleanField)));
		verify(intFieldBinder, times(1)).to(eq(Long.valueOf(t.intField)));
		verify(longFieldBinder, times(1)).to(eq(Long.valueOf(t.longField)));
		verify(doubleFieldBinder, times(1)).to(eq(Double.valueOf(t.doubleField)));
		verify(doubleArrayFieldBinder, times(1)).toFloat64Array(eq(t.doubleArray));
		verify(doubleListFieldBinder, times(1)).toFloat64Array(eq(t.doubleList));
		verify(stringListFieldBinder, times(1)).toStringArray(eq(t.stringList));
		verify(booleanListFieldBinder, times(1)).toBoolArray(eq(t.booleanList));
		verify(longListFieldBinder, times(1)).toInt64Array(eq(t.longList));
		verify(timestampListFieldBinder, times(1)).toTimestampArray(eq(t.timestampList));
		verify(dateListFieldBinder, times(1)).toDateArray(eq(t.dateList));
		verify(bytesListFieldBinder, times(1)).toBytesArray(eq(t.bytesList));
		verify(dateFieldBinder, times(1)).to(eq(t.dateField));
		verify(timestampFieldBinder, times(1)).to(eq(t.timestampField));
		verify(bytesFieldBinder, times(1)).to(eq(t.bytes));
		verify(instantListFieldBinder, times(1)).toTimestampArray(eq(timestamps));
	}

	@Test
	public void writeSomeColumnsTest() throws ClassNotFoundException {
		TestEntity t = new TestEntity();
		t.id = "key1";
		t.stringField = "string";

		WriteBuilder writeBuilder = mock(WriteBuilder.class);

		ValueBinder<WriteBuilder> idBinder = mock(ValueBinder.class);
		when(idBinder.to(anyString())).thenReturn(null);
		when(writeBuilder.set(eq("id"))).thenReturn(idBinder);

		ValueBinder<WriteBuilder> stringFieldBinder = mock(ValueBinder.class);
		when(stringFieldBinder.to(anyString())).thenReturn(null);
		when(writeBuilder.set(eq("custom_col"))).thenReturn(stringFieldBinder);

		ValueBinder<WriteBuilder> booleanFieldBinder = mock(ValueBinder.class);
		when(booleanFieldBinder.to((Boolean) any())).thenReturn(null);
		when(writeBuilder.set(eq("booleanField"))).thenReturn(booleanFieldBinder);

		this.objectMapper.write(t, writeBuilder,
				new HashSet<>(Arrays.asList(new String[] { "id", "custom_col" })));

		verify(idBinder, times(1)).to(eq(t.id));
		verify(stringFieldBinder, times(1)).to(eq(t.stringField));
		verifyZeroInteractions(booleanFieldBinder);
	}

	@Test
	public void mapToListTest() {
		List<Double> doubleList = new ArrayList<>();
		doubleList.add(3.33);
		List<String> stringList = new ArrayList<>();
		stringList.add("string");

		Instant i1 = Instant.ofEpochSecond(111);
		Instant i2 = Instant.ofEpochSecond(222);
		Instant i3 = Instant.ofEpochSecond(333);
		List<Instant> instants = new ArrayList<>();
		instants.add(i1);
		instants.add(i2);
		instants.add(i3);

		Timestamp ts1 = Timestamp.ofTimeSecondsAndNanos(111, 0);
		Timestamp ts2 = Timestamp.ofTimeSecondsAndNanos(222, 0);
		Timestamp ts3 = Timestamp.ofTimeSecondsAndNanos(333, 0);
		List<Timestamp> timestamps = new ArrayList<>();
		timestamps.add(ts1);
		timestamps.add(ts2);
		timestamps.add(ts3);

		Struct struct1 = Struct.newBuilder().add("id", Value.string("key1"))
				.add("custom_col", Value.string("string1"))
				.add("booleanField", Value.bool(true))
				.add("intField", Value.int64(123L))
				.add("longField", Value.int64(3L))
				.add("doubleField", Value.float64(3.33))
				.add("doubleArray", Value.float64Array(new double[] { 3.33, 3.33, 3.33 }))
				.add("doubleList", Value.float64Array(doubleList))
				.add("stringList", Value.stringArray(stringList))
				.add("booleanList", Value.boolArray(new boolean[] {}))
				.add("longList", Value.int64Array(new long[] {}))
				.add("timestampList", Value.timestampArray(new ArrayList<>()))
				.add("dateList", Value.dateArray(new ArrayList<>()))
				.add("bytesList", Value.bytesArray(new ArrayList<>()))
				.add("dateField", Value.date(Date.fromYearMonthDay(2018, 11, 22)))
				.add("timestampField", Value.timestamp(Timestamp.ofTimeMicroseconds(333)))
				.add("bytes", Value.bytes(ByteArray.copyFrom("string1")))
				.add("momentsInTime", Value.timestampArray(timestamps)).build();

		Struct struct2 = Struct.newBuilder().add("id", Value.string("key2"))
				.add("custom_col", Value.string("string2"))
				.add("booleanField", Value.bool(true))
				.add("intField", Value.int64(222L))
				.add("longField", Value.int64(5L))
				.add("doubleField", Value.float64(5.55))
				.add("doubleArray", Value.float64Array(new double[] { 5.55, 5.55 }))
				.add("doubleList", Value.float64Array(doubleList))
				.add("stringList", Value.stringArray(stringList))
				.add("booleanList", Value.boolArray(new boolean[] {}))
				.add("longList", Value.int64Array(new long[] {}))
				.add("timestampList", Value.timestampArray(new ArrayList<>()))
				.add("dateList", Value.dateArray(new ArrayList<>()))
				.add("bytesList", Value.bytesArray(new ArrayList<>()))
				.add("dateField", Value.date(Date.fromYearMonthDay(2019, 11, 22)))
				.add("timestampField", Value.timestamp(Timestamp.ofTimeMicroseconds(555)))
				.add("momentsInTime", Value.timestampArray(timestamps))
				.add("bytes", Value.bytes(ByteArray.copyFrom("string2"))).build();

		MockResults mockResults = new MockResults();
		mockResults.structs = Arrays.asList(struct1, struct2);

		ResultSet results = mock(ResultSet.class);
		when(results.next()).thenAnswer(invocation -> mockResults.next());
		when(results.getCurrentRowAsStruct())
				.thenAnswer(invocation -> mockResults.getCurrent());

		List<TestEntity> entities = this.objectMapper.mapToList(results,
				TestEntity.class);

		verify(results, times(1)).close();

		assertEquals(2, entities.size());

		TestEntity t1 = entities.get(0);
		TestEntity t2 = entities.get(1);

		assertEquals("key1", t1.id);
		assertEquals("string1", t1.stringField);
		assertEquals(true, t1.booleanField);
		assertEquals(123, t1.intField);
		assertEquals(3L, t1.longField);
		assertEquals(3.33, t1.doubleField, 0.00001);
		assertEquals(3, t1.doubleArray.length);
		assertEquals(2018, t1.dateField.getYear());
		assertEquals(instants, t1.momentsInTime);
		assertEquals(ByteArray.copyFrom("string1"), t1.bytes);

		assertEquals("key2", t2.id);
		assertEquals("string2", t2.stringField);
		assertEquals(true, t2.booleanField);
		assertEquals(222, t2.intField);
		assertEquals(5L, t2.longField);
		assertEquals(5.55, t2.doubleField, 0.00001);
		assertEquals(2, t2.doubleArray.length);
		assertEquals(2019, t2.dateField.getYear());
		assertEquals(1, t2.doubleList.size());
		assertEquals(3.33, t2.doubleList.get(0), 0.000001);
		assertEquals(instants, t2.momentsInTime);
		assertThat(t2.stringList, containsInAnyOrder("string"));
		assertEquals(ByteArray.copyFrom("string2"), t2.bytes);
	}

	@Test
	public void mapToListPartialColumnsTest() {
		List<Double> doubleList = new ArrayList<>();
		doubleList.add(3.33);
		List<String> stringList = new ArrayList<>();
		stringList.add("string");

		Struct struct1 = Struct.newBuilder().add("id", Value.string("key1"))
				.add("custom_col", Value.string("string1"))
				.add("doubleList", Value.float64Array(doubleList))
				.add("stringList", Value.stringArray(stringList)).build();

		Struct struct2 = Struct.newBuilder().add("id", Value.string("key2"))
				.add("custom_col", Value.string("string2"))
				.add("doubleList", Value.float64Array(doubleList))
				.add("stringList", Value.stringArray(stringList)).build();

		MockResults mockResults = new MockResults();
		mockResults.structs = Arrays.asList(struct1, struct2);

		ResultSet results = mock(ResultSet.class);
		when(results.next()).thenAnswer(invocation -> mockResults.next());
		when(results.getCurrentRowAsStruct())
				.thenAnswer(invocation -> mockResults.getCurrent());

		List<TestEntity> entities = this.objectMapper.mapToList(results, TestEntity.class,
				"id", "custom_col");

		verify(results, times(1)).close();

		assertEquals(2, entities.size());

		TestEntity t1 = entities.get(0);
		TestEntity t2 = entities.get(1);

		assertEquals("key1", t1.id);
		assertEquals("string1", t1.stringField);

		// This should not have been set
		assertNull(t1.doubleList);

		assertEquals("key2", t2.id);
		assertEquals("string2", t2.stringField);

		// This should not have been set
		assertNull(t2.stringList);
	}

	@Test
	public void readNestedStructTest() {
		Struct innerStruct = Struct.newBuilder().add("value", Value.string("value")).build();
		Struct outerStruct = Struct.newBuilder().add("id", Value.string("key1"))
				.add("innerTestEntities", ImmutableList.of(Type.StructField.of("value", Type.string())),
						ImmutableList.of(innerStruct))
				.build();

		OuterTestEntity result = this.objectMapper.read(OuterTestEntity.class, outerStruct);
		assertEquals("key1", result.id);
		assertEquals(1, result.innerTestEntities.size());
		assertEquals("value", result.innerTestEntities.get(0).value);
	}

	@Test(expected = SpannerDataException.class)
	public void readNotFoundColumnTest() {
		Struct struct1 = Struct.newBuilder().add("id", Value.string("key1"))
				.add("custom_col", Value.string("string1"))
				.add("booleanField", Value.bool(true)).add("longField", Value.int64(3L))
				.add("doubleArray", Value.float64Array(new double[] { 3.33, 3.33, 3.33 }))
				.add("dateField", Value.date(Date.fromYearMonthDay(2018, 11, 22)))
				.add("timestampField", Value.timestamp(Timestamp.ofTimeMicroseconds(333)))
				.add("bytes", Value.bytes(ByteArray.copyFrom("string1"))).build();

		this.objectMapper.read(TestEntity.class, struct1);
	}

	@Test(expected = ConversionFailedException.class)
	public void readUnconvertableValueTest() {
		Struct struct1 = Struct.newBuilder().add("id", Value.string("key1"))
				.add("custom_col", Value.string("string1"))
				.add("booleanField", Value.bool(true)).add("longField", Value.int64(3L))
				.add("doubleField", Value.string("UNCONVERTABLE VALUE"))
				.add("doubleArray", Value.float64Array(new double[] { 3.33, 3.33, 3.33 }))
				.add("dateField", Value.date(Date.fromYearMonthDay(2018, 11, 22)))
				.add("timestampField", Value.timestamp(Timestamp.ofTimeMicroseconds(333)))
				.add("bytes", Value.bytes(ByteArray.copyFrom("string1"))).build();

		this.objectMapper.read(TestEntity.class, struct1);
	}

	@Test(expected = SpannerDataException.class)
	public void writeUnannotatedIterableTest() {
		FaultyTestEntity ft = new FaultyTestEntity();
		ft.doubleList = new ArrayList<>();
		WriteBuilder writeBuilder = Mutation.newInsertBuilder("faulty_test_table");
		this.objectMapper.write(ft, writeBuilder);
	}

	@Test(expected = SpannerDataException.class)
	public void readUnmatachableTypesTest() {
		Struct struct1 = Struct.newBuilder()
				.add("childEntity", Value.string("key1")).build();
		this.objectMapper.read(SmallTestEntity.class, struct1);
	}

	@Test
	public void writeSpannerTableEntityType() {
		SmallTestEntity ft = new SmallTestEntity();
		ft.childEntity = new SmallTestChildEntity();
		ft.id = "test";
		ft.doubleList = new ArrayList<>();
		WriteBuilder writeBuilder = Mutation.newInsertBuilder("small_test_table");
		this.objectMapper.write(ft, writeBuilder);
		assertThat(writeBuilder.build().getColumns(),
				containsInAnyOrder("id", "doubleList"));
	}

	@Test(expected = SpannerDataException.class)
	public void detectWrongParentChildRelationship() {
		IneligbleParentEntity ft = new IneligbleParentEntity();
		ft.testEntity = new TestEntity();
		ft.id = "test";
		WriteBuilder writeBuilder = Mutation.newInsertBuilder("ineligable_parent");
		this.objectMapper.write(ft, writeBuilder);
	}

	@Table(name = "ineligable_parent")
	private static class IneligbleParentEntity {
		@PrimaryKeyColumn
		String id;

		TestEntity testEntity;
	}

	@Table(name = "custom_test_table")
	private static class TestEntity {
		@PrimaryKey
		String id;

		@Column(name = "custom_col")
		String stringField;

		@Column(name = "")
		boolean booleanField;

		long longField;

		double doubleField;

		double[] doubleArray;

		// int is not a native Spanner type, so this will utilize custom conversions.
		int intField;

		@ColumnInnerType(innerType = Double.class)
		List<Double> doubleList;

		@ColumnInnerType(innerType = String.class)
		List<String> stringList;

		@ColumnInnerType(innerType = Boolean.class)
		List<Boolean> booleanList;

		@ColumnInnerType(innerType = Long.class)
		List<Long> longList;

		@ColumnInnerType(innerType = Timestamp.class)
		List<Timestamp> timestampList;

		@ColumnInnerType(innerType = Date.class)
		List<Date> dateList;

		@ColumnInnerType(innerType = ByteArray.class)
		List<ByteArray> bytesList;

		@ColumnInnerType(innerType = Instant.class)
		List<Instant> momentsInTime;

		Date dateField;

		Timestamp timestampField;

		ByteArray bytes;
	}

	@Table(name = "faulty_test_table")
	private static class FaultyTestEntity {
		@PrimaryKey
		String id;

		List<Double> doubleList;
	}

	@Table(name = "small_test_table")
	private static class SmallTestEntity {
		@PrimaryKeyColumn
		String id;

		SmallTestChildEntity childEntity;

		@ColumnInnerType(innerType = SmallTestChildEntity.class)
		List<SmallTestChildEntity> smallTestChildEntities;

		@ColumnInnerType(innerType = Double.class)
		List<Double> doubleList;
	}

<<<<<<< HEAD
	@Table(name = "small_test_table_child")
	private static class SmallTestChildEntity {
		@PrimaryKeyColumn
=======
	@Table(name = "faulty_test_table_2")
	private static class FaultyTestEntity2 {
		@PrimaryKey
>>>>>>> 2356584f
		String id;

		@PrimaryKeyColumn(keyOrder = 2)
		String id2;
	}

	@Table(name = "outer_test_entity")
	private static class OuterTestEntity {
		@PrimaryKey
		String id;

		@ColumnInnerType(innerType = InnerTestEntity.class)
		List<InnerTestEntity> innerTestEntities;
	}

	private static class InnerTestEntity {
		@PrimaryKey
		String value;
	}

	private static class MockResults {
		List<Struct> structs;

		int counter = -1;

		boolean next() {
			if (this.counter < this.structs.size() - 1) {
				this.counter++;
				return true;
			}
			return false;
		}

		Struct getCurrent() {
			return this.structs.get(this.counter);
		}
	}
}<|MERGE_RESOLUTION|>--- conflicted
+++ resolved
@@ -554,15 +554,9 @@
 		List<Double> doubleList;
 	}
 
-<<<<<<< HEAD
 	@Table(name = "small_test_table_child")
 	private static class SmallTestChildEntity {
 		@PrimaryKeyColumn
-=======
-	@Table(name = "faulty_test_table_2")
-	private static class FaultyTestEntity2 {
-		@PrimaryKey
->>>>>>> 2356584f
 		String id;
 
 		@PrimaryKeyColumn(keyOrder = 2)
